#![doc(html_root_url = "https://docs.rs/tokio-trace/0.1.0")]
#![deny(missing_debug_implementations, missing_docs, unreachable_pub)]
#![cfg_attr(test, deny(warnings))]
//! A scoped, structured logging and diagnostics system.
//!
//! # Overview
//!
//! `tokio-trace` is a framework for instrumenting Rust programs to collect
//! structured, event-based diagnostic information.
//!
//! In asynchronous systems like Tokio, interpreting traditional log messages can
//! often be quite challenging. Since individual tasks are multiplexed on the same
//! thread, associated events and log lines are intermixed making it difficult to
//! trace the logic flow. `tokio-trace` expands upon logging-style diagnostics by
//! allowing libraries and applications to record structured events with additional
//! information about *temporality* and *causality* — unlike a log message, a span
//! in `tokio-trace` has a beginning and end time, may be entered and exited by the
//! flow of execution, and may exist within a nested tree of similar spans. In
//! addition, `tokio-trace` spans are *structured*, with the ability to record typed
//! data as well as textual messages.
//!
//! The `tokio-trace` crate provides the APIs necessary for instrumenting libraries
//! and applications to emit trace data.
//!
//! # Core Concepts
//!
//! The core of `tokio-trace`'s API is composed of `Event`s, `Span`s, and
//! `Subscriber`s. We'll cover these in turn.
//!
//! ## `Span`s
//!
//! A [`Span`] represents a _period of time_ during which a program was executing
//! in some context. A thread of execution is said to _enter_ a span when it
//! begins executing in that context, and to _exit_ the span when switching to
//! another context. The span in which a thread is currently executing is
//! referred to as the _current_ span.
//!
//! For example:
//! ```
//! #[macro_use]
//! extern crate tokio_trace;
//!
//! use tokio_trace::Level;
//!
//! # fn main() {
//! let span = span!(Level::TRACE, "my_span");
//! let _enter = span.enter();
//! // perform some work in the context of `my_span`...
//! # }
//!```
//!
//! The [`in_scope`] method may be used to execute a closure inside a
//! span:
//!
//! ```
//! # #[macro_use] extern crate tokio_trace;
//! # use tokio_trace::Level;
//! # fn main() {
//! # let span = span!(Level::TRACE, "my_span");
//! span.in_scope(|| {
//!     // perform some more work in the context of `my_span`...
//! });
//! # }
//!```
//!
//! Spans form a tree structure — unless it is a root span, all spans have a
//! _parent_, and may have one or more _children_. When a new span is created,
//! the current span becomes the new span's parent. The total execution time of
//! a span consists of the time spent in that span and in the entire subtree
//! represented by its children. Thus, a parent span always lasts for at least
//! as long as the longest-executing span in its subtree.
//!
//! ```
//! # #[macro_use] extern crate tokio_trace;
//! # use tokio_trace::Level;
//! # fn main() {
//! // this span is considered the "root" of a new trace tree:
//! span!(Level::INFO, "root").in_scope(|| {
//!     // since we are now inside "root", this span is considered a child
//!     // of "root":
//!     span!(Level::DEBUG, "outer_child").in_scope(|| {
//!         // this span is a child of "outer_child", which is in turn a
//!         // child of "root":
//!         span!(Level::TRACE, "inner_child").in_scope(|| {
//!             // and so on...
//!         });
//!     });
//! });
//! # }
//!```
//!
//! In addition, data may be associated with spans. A span may have _fields_ —
//! a set of key-value pairs describing the state of the program during that
//! span; an optional name, and metadata describing the source code location
//! where the span was originally entered.
//! ```
//! # #[macro_use] extern crate tokio_trace;
//! # use tokio_trace::Level;
//! # fn main() {
//! // construct a new span with three fields:
//! //  - "foo", with a value of 42,
//! //  - "bar", with the value "false"
//! //  - "baz", with no initial value
//! let my_span = span!(Level::INFO, "my_span", foo = 42, bar = false, baz = _);
//!
//! // record a value for the field "baz" declared above:
//! my_span.record("baz", &"hello world");
//! # }
//!```
//!
//! As shorthand, local variables may be used as field values without an
//! assignment, similar to [struct initializers]. For example:
//! ```
//! # #[macro_use]
//! # extern crate tokio_trace;
//! # use tokio_trace::Level;
//! # fn main() {
//! let user = "ferris";
//!
//! span!(Level::TRACE, "login", user);
//! // is equivalent to:
//! span!(Level::TRACE, "login", user = user);
//! # }
//!```
//!
//! The [`field::display`] and [`field::debug`] functions are used to record
//! fields on spans or events using their `fmt::Display` and `fmt::Debug`
//! implementations (rather than as typed data). This may be used in lieu of
//! custom `Value` implementations for complex or user-defined types.
//!
//! In addition, the span and event macros permit the use of the `%` and `?`
//! sigils as shorthand for `field::display` and `field::debug`, respectively.
//! For example:
//!
//! ```
//! # #[macro_use]
//! # extern crate tokio_trace;
//! # use tokio_trace::{Level, field};
//! # fn main() {
//! #[derive(Debug)]
//! struct MyStruct {
//!     my_field: &'static str,
//! }
//!
//! let my_struct = MyStruct {
//!     my_field: "Hello world!"
//! };
//!
//! span!(Level::TRACE,"my_span", ?my_struct, %my_struct.my_field);
//! // is equivalent to:
//! span!(Level::TRACE, "my_span", my_struct = field::debug(&my_struct), my_struct.my_field = field::display(&my_struct.my_field));
//! # }
//!```
//!
//! ### When to use spans
//!
//! As a rule of thumb, spans should be used to represent discrete units of work
//! (e.g., a given request's lifetime in a server) or periods of time spent in a
//! given context (e.g., time spent interacting with an instance of an external
//! system, such as a database).
//!
//! Which scopes in a program correspond to new spans depend somewhat on user
//! intent. For example, consider the case of a loop in a program. Should we
//! construct one span and perform the entire loop inside of that span, like:
//! ```rust
//! # #[macro_use] extern crate tokio_trace;
//! # use tokio_trace::Level;
//! # fn main() {
//! # let n = 1;
//! let span = span!(Level::TRACE, "my_loop");
//! let _enter = span.enter();
//! for i in 0..n {
//!     # let _ = i;
//!     // ...
//! }
//! # }
//! ```
//! Or, should we create a new span for each iteration of the loop, as in:
//! ```rust
//! # #[macro_use] extern crate tokio_trace;
//! # use tokio_trace::Level;
//! # fn main() {
//! # let n = 1u64;
//! for i in 0..n {
//!     let span = span!(Level::TRACE, "my_loop", iteration = i);
//!     let _enter = span.enter();
//!     // ...
//! }
//! # }
//! ```
//!
//! Depending on the circumstances, we might want to do either, or both. For
//! example, if we want to know how long was spent in the loop overall, we would
//! create a single span around the entire loop; whereas if we wanted to know how
//! much time was spent in each individual iteration, we would enter a new span
//! on every iteration.
//!
//! ## Events
//!
//! An [`Event`] represents a _point_ in time. It signifies something that
//! happened while the trace was executing. `Event`s are comparable to the log
//! records emitted by unstructured logging code, but unlike a typical log line,
//! an `Event` may occur within the context of a `Span`. Like a `Span`, it
//! may have fields, and implicitly inherits any of the fields present on its
//! parent span.
//!
//! For example:
//! ```
//! # #[macro_use] extern crate tokio_trace;
//! # use tokio_trace::Level;
//! # fn main() {
//! // records an event outside of any span context:
//! event!(Level::INFO, "something happened");
//!
//! span!(Level::INFO, "my_span").in_scope(|| {
//!     // records an event within "my_span".
//!     event!(Level::DEBUG, "something happened inside my_span");
//! });
//! # }
//!```
//!
//! Essentially, `Event`s exist to bridge the gap between traditional
//! unstructured logging and span-based tracing. Similar to log records, they
//! may be recorded at a number of levels, and can have unstructured,
//! human-readable messages; however, they also carry key-value data and exist
//! within the context of the tree of spans that comprise a trace. Thus,
//! individual log record-like events can be pinpointed not only in time, but
//! in the logical execution flow of the system.
//!
//! Events are represented as a special case of spans — they are created, they
//! may have fields added, and then they close immediately, without being
//! entered.
//!
//! In general, events should be used to represent points in time _within_ a
//! span — a request returned with a given status code, _n_ new items were
//! taken from a queue, and so on.
//!
//! ## `Subscriber`s
//!
//! As `Span`s and `Event`s occur, they are recorded or aggregated by
//! implementations of the [`Subscriber`] trait. `Subscriber`s are notified
//! when an `Event` takes place and when a `Span` is entered or exited. These
//! notifications are represented by the following `Subscriber` trait methods:
//! + [`observe_event`], called when an `Event` takes place,
//! + [`enter`], called when execution enters a `Span`,
//! + [`exit`], called when execution exits a `Span`
//!
//! In addition, subscribers may implement the [`enabled`] function to _filter_
//! the notifications they receive based on [metadata] describing each `Span`
//! or `Event`. If a call to `Subscriber::enabled` returns `false` for a given
//! set of metadata, that `Subscriber` will *not* be notified about the
//! corresponding `Span` or `Event`. For performance reasons, if no currently
//! active subscribers express  interest in a given set of metadata by returning
//! `true`, then the corresponding `Span` or `Event` will never be constructed.
//!
//! # Usage
//!
//! First, add this to your `Cargo.toml`:
//!
//! ```toml
//! [dependencies]
//! tokio-trace = "0.1"
//! ```
//!
//! Next, add this to your crate:
//!
//! ```rust
//! #[macro_use]
//! extern crate tokio_trace;
//! # fn main() {}
//! ```
//!
//! `Span`s are constructed using the `span!` macro, and then _entered_
//! to indicate that some code takes place within the context of that `Span`:
//!
//! ```rust
//! # #[macro_use]
//! # extern crate tokio_trace;
//! # use tokio_trace::Level;
//! # fn main() {
//! // Construct a new span named "my span" with trace log level.
//! let span = span!(Level::TRACE, "my span");
//!
//! // Enter the span, returning a guard object.
//! let _enter = span.enter();
//!
//! // Any trace events that occur before the guard is dropped will occur
//! // within the span.
//!
//! // Dropping the guard will exit the span.
//! # }
//! ```
//!
//! `Event`s are created using the `event!` macro, and are recorded when the
//! event is dropped:
//!
//! ```rust
//! # #[macro_use]
//! # extern crate tokio_trace;
//! # fn main() {
//! use tokio_trace::Level;
//! event!(Level::INFO, "something has happened!");
//! # }
//! ```
//!
//! Users of the [`log`] crate should note that `tokio-trace` exposes a set of
//! macros for creating `Event`s (`trace!`, `debug!`, `info!`, `warn!`, and
//! `error!`) which may be invoked with the same syntax as the similarly-named
//! macros from the `log` crate. Often, the process of converting a project to
//! use `tokio-trace` can begin with a simple drop-in replacement.
//!
//! Let's consider the `log` crate's yak-shaving example:
//!
//! ```rust
//! #[macro_use]
//! extern crate tokio_trace;
//! use tokio_trace::Level;
//!
//! # #[derive(Debug)] pub struct Yak(String);
//! # impl Yak { fn shave(&mut self, _: u32) {} }
//! # fn find_a_razor() -> Result<u32, u32> { Ok(1) }
//! # fn main() {
//! pub fn shave_the_yak(yak: &mut Yak) {
<<<<<<< HEAD
//!     // Create a new span for this invocation of `shave_the_yak`, annotated
//!     // with  the yak being shaved as a *field* on the span.
//!     span!(Level::TRACE, "shave_the_yak", ?yak).enter(|| {
//!         // Since the span is annotated with the yak, it is part of the context
//!         // for everything happening inside the span. Therefore, we don't need
//!         // to add it to the message for this event, as the `log` crate does.
//!         info!(target: "yak_events", "Commencing yak shaving");
//!
//!         loop {
//!             match find_a_razor() {
//!                 Ok(razor) => {
//!                     // We can add the razor as a field rather than formatting it
//!                     // as part of the message, allowing subscribers to consume it
//!                     // in a more structured manner:
//!                     info!({ %razor }, "Razor located");
//!                     yak.shave(razor);
//!                     break;
//!                 }
//!                 Err(err) => {
//!                     // However, we can also create events with formatted messages,
//!                     // just as we would for log records.
//!                     warn!("Unable to locate a razor: {}, retrying", err);
//!                 }
=======
//!     let span = span!(Level::TRACE, "shave_the_yak", yak = ?yak);
//!     let _enter = span.enter();
//!
//!     // Since the span is annotated with the yak, it is part of the context
//!     // for everything happening inside the span. Therefore, we don't need
//!     // to add it to the message for this event, as the `log` crate does.
//!     info!(target: "yak_events", "Commencing yak shaving");
//!     loop {
//!         match find_a_razor() {
//!             Ok(razor) => {
//!                 // We can add the razor as a field rather than formatting it
//!                 // as part of the message, allowing subscribers to consume it
//!                 // in a more structured manner:
//!                 info!({ razor = %razor }, "Razor located");
//!                 yak.shave(razor);
//!                 break;
//!             }
//!             Err(err) => {
//!                 // However, we can also create events with formatted messages,
//!                 // just as we would for log records.
//!                 warn!("Unable to locate a razor: {}, retrying", err);
>>>>>>> 84d5a7f5
//!             }
//!         }
//!     }
//! }
//! # }
//! ```
//!
//! You can find examples showing how to use this crate in the examples
//! directory.
//!
//! ## In libraries
//!
//! Libraries should link only to the `tokio-trace` crate, and use the provided
//! macros to record whatever information will be useful to downstream
//! consumers.
//!
//! ## In executables
//!
//! In order to record trace events, executables have to use a `Subscriber`
//! implementation compatible with `tokio-trace`. A `Subscriber` implements a
//! way of collecting trace data, such as by logging it to standard output.
//!
//! Unlike the `log` crate, `tokio-trace` does *not* use a global `Subscriber`
//! which is initialized once. Instead, it follows the `tokio` pattern of
//! executing code in a context. For example:
//!
//! ```rust
//! #[macro_use]
//! extern crate tokio_trace;
//! # pub struct FooSubscriber;
//! # use tokio_trace::{span::{Id, Attributes, Record}, Metadata};
//! # impl tokio_trace::Subscriber for FooSubscriber {
//! #   fn new_span(&self, _: &Attributes) -> Id { Id::from_u64(0) }
//! #   fn record(&self, _: &Id, _: &Record) {}
//! #   fn event(&self, _: &tokio_trace::Event) {}
//! #   fn record_follows_from(&self, _: &Id, _: &Id) {}
//! #   fn enabled(&self, _: &Metadata) -> bool { false }
//! #   fn enter(&self, _: &Id) {}
//! #   fn exit(&self, _: &Id) {}
//! # }
//! # impl FooSubscriber {
//! #   fn new() -> Self { FooSubscriber }
//! # }
//! # fn main() {
//!
//! let my_subscriber = FooSubscriber::new();
//!
//! tokio_trace::subscriber::with_default(my_subscriber, || {
//!     // Any trace events generated in this closure or by functions it calls
//!     // will be collected by `my_subscriber`.
//! })
//! # }
//! ```
//!
//! This approach allows trace data to be collected by multiple subscribers
//! within different contexts in the program. Alternatively, a single subscriber
//! may be constructed by the `main` function and all subsequent code executed
//! with that subscriber as the default. Any trace events generated outside the
//! context of a subscriber will not be collected.
//!
//! The executable itself may use the `tokio-trace` crate to instrument itself
//! as well.
//!
//! The [`tokio-trace-nursery`] repository contains less stable crates designed
//! to be used with the `tokio-trace` ecosystem. It includes a collection of
//! `Subscriber` implementations, as well as utility and adapter crates.
//!
//! In particular, the following `tokio-trace-nursery` crates are likely to be
//! of interest:
//!
//! - [`tokio-trace-futures`] provides a compatibility layer with the `futures`
//!   crate, allowing spans to be attached to `Future`s, `Stream`s, and `Executor`s.
//! - [`tokio-trace-fmt`] provides a `Subscriber` implementation for
//!   logging formatted trace data to stdout, with similar filtering and
//!   formatting to the `env-logger` crate.
//! - [`tokio-trace-log`] provides a compatibility layer with the `log` crate,
//!   allowing log `Record`s to be recorded as `tokio-trace` `Event`s within the
//!   trace tree. This is useful when a project using `tokio-trace` have
//!   dependencies which use `log`.
//!
//!
//! ##  Crate Feature Flags
//!
//! The following crate feature flags are available:
//!
//! * A set of features controlling the [static verbosity level].
//! * `log` causes trace instrumentation points to emit [`log`] records as well
//!   as trace events. This is inteded for use in libraries whose users may be
//!   using either `tokio-trace` or `log`.
//!
//! ```toml
//! [dependencies]
//! tokio-trace = { version = "0.1", features = ["log"] }
//! ```
//!
//! [`log`]: https://docs.rs/log/0.4.6/log/
//! [`Span`]: span/struct.Span.html
//! [`in_scope`]: span/struct.Span.html#method.in_scope
//! [`Event`]: struct.Event.html
//! [`Subscriber`]: subscriber/trait.Subscriber.html
//! [`observe_event`]: subscriber/trait.Subscriber.html#tymethod.observe_event
//! [`enter`]: subscriber/trait.Subscriber.html#tymethod.enter
//! [`exit`]: subscriber/trait.Subscriber.html#tymethod.exit
//! [`enabled`]: subscriber/trait.Subscriber.html#tymethod.enabled
//! [metadata]: struct.Metadata.html
//! [`field::display`]: field/fn.display.html
//! [`field::debug`]: field/fn.debug.html
//! [`tokio-trace-nursery`]: https://github.com/tokio-rs/tokio-trace-nursery
//! [`tokio-trace-futures`]: https://github.com/tokio-rs/tokio-trace-nursery/tree/master/tokio-trace-futures
//! [`tokio-trace-fmt`]: https://github.com/tokio-rs/tokio-trace-nursery/tree/master/tokio-trace-fmt
//! [`tokio-trace-log`]: https://github.com/tokio-rs/tokio-trace-nursery/tree/master/tokio-trace-log
//! [static verbosity level]: level_filters/index.html#compile-time-filters
#[macro_use]
extern crate cfg_if;
extern crate tokio_trace_core;

#[cfg(feature = "log")]
#[doc(hidden)]
pub extern crate log;

// Somehow this `use` statement is necessary for us to re-export the `core`
// macros on Rust 1.26.0. I'm not sure how this makes it work, but it does.
#[allow(unused_imports)]
#[doc(hidden)]
use tokio_trace_core::*;

pub use self::{
    dispatcher::Dispatch,
    event::Event,
    field::Value,
    span::Span,
    subscriber::Subscriber,
    tokio_trace_core::{dispatcher, event, Level, Metadata},
};

#[doc(hidden)]
pub use self::{
    span::Id,
    tokio_trace_core::{
        callsite::{self, Callsite},
        metadata,
    },
};

#[macro_use]
mod macros;

pub mod field;
pub mod level_filters;
pub mod span;
pub mod subscriber;

mod sealed {
    pub trait Sealed {}
}<|MERGE_RESOLUTION|>--- conflicted
+++ resolved
@@ -321,32 +321,7 @@
 //! # fn find_a_razor() -> Result<u32, u32> { Ok(1) }
 //! # fn main() {
 //! pub fn shave_the_yak(yak: &mut Yak) {
-<<<<<<< HEAD
-//!     // Create a new span for this invocation of `shave_the_yak`, annotated
-//!     // with  the yak being shaved as a *field* on the span.
-//!     span!(Level::TRACE, "shave_the_yak", ?yak).enter(|| {
-//!         // Since the span is annotated with the yak, it is part of the context
-//!         // for everything happening inside the span. Therefore, we don't need
-//!         // to add it to the message for this event, as the `log` crate does.
-//!         info!(target: "yak_events", "Commencing yak shaving");
-//!
-//!         loop {
-//!             match find_a_razor() {
-//!                 Ok(razor) => {
-//!                     // We can add the razor as a field rather than formatting it
-//!                     // as part of the message, allowing subscribers to consume it
-//!                     // in a more structured manner:
-//!                     info!({ %razor }, "Razor located");
-//!                     yak.shave(razor);
-//!                     break;
-//!                 }
-//!                 Err(err) => {
-//!                     // However, we can also create events with formatted messages,
-//!                     // just as we would for log records.
-//!                     warn!("Unable to locate a razor: {}, retrying", err);
-//!                 }
-=======
-//!     let span = span!(Level::TRACE, "shave_the_yak", yak = ?yak);
+//!     let span = span!(Level::TRACE, "shave_the_yak", ?yak);
 //!     let _enter = span.enter();
 //!
 //!     // Since the span is annotated with the yak, it is part of the context
@@ -359,7 +334,7 @@
 //!                 // We can add the razor as a field rather than formatting it
 //!                 // as part of the message, allowing subscribers to consume it
 //!                 // in a more structured manner:
-//!                 info!({ razor = %razor }, "Razor located");
+//!                 info!({ %razor }, "Razor located");
 //!                 yak.shave(razor);
 //!                 break;
 //!             }
@@ -367,7 +342,6 @@
 //!                 // However, we can also create events with formatted messages,
 //!                 // just as we would for log records.
 //!                 warn!("Unable to locate a razor: {}, retrying", err);
->>>>>>> 84d5a7f5
 //!             }
 //!         }
 //!     }
