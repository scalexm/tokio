[workspace]

members = [
  "tokio",
  "tokio-async-await",
  "tokio-buf",
  "tokio-codec",
  "tokio-current-thread",
  "tokio-executor",
  "tokio-fs",
  "tokio-io",
  "tokio-reactor",
  "tokio-signal",
  "tokio-sync",
  "tokio-threadpool",
  "tokio-timer",
  "tokio-tcp",
  "tokio-tls",
  "tokio-trace",
  "tokio-trace/tokio-trace-core",
  "tokio-trace/test-log-support",
  "tokio-udp",
  "tokio-uds",
]

<<<<<<< HEAD
[features]
default = [
  "codec",
  "fs",
  "io",
  "reactor",
  "rt-full",
  "sync",
  "tcp",
  "timer",
  "udp",
  "uds",
]

codec = ["io", "tokio-codec"]
fs = ["tokio-fs"]
io = ["bytes", "tokio-io"]
reactor = ["io", "mio", "tokio-reactor"]
rt-full = [
  "num_cpus",
  "reactor",
  "timer",
  "tokio-current-thread",
  "tokio-executor",
  "tokio-threadpool",
  "tokio-trace-core",
]
sync = ["tokio-sync"]
tcp = ["tokio-tcp"]
timer = ["tokio-timer"]
udp = ["tokio-udp"]
uds = ["tokio-uds"]

# This feature comes with no promise of stability. Things will
# break with each patch release. Use at your own risk.
async-await-preview = [
  "tokio-async-await/async-await-preview",
]

[badges]
travis-ci = { repository = "tokio-rs/tokio" }
appveyor = { repository = "carllerche/tokio", id = "s83yxhy9qeb58va7" }

[dependencies]
# Only non-optional dependency...
futures = "0.1.20"

# Everything else is optional...
bytes = { version = "0.4", optional = true }
num_cpus = { version = "1.8.0", optional = true }
tokio-codec = { version = "0.1.0", path = "tokio-codec", optional = true }
tokio-current-thread = { version = "0.1.3", path = "tokio-current-thread", optional = true }
tokio-fs = { version = "0.1.6", path = "tokio-fs", optional = true }
tokio-io = { version = "0.1.6", path = "tokio-io", optional = true }
tokio-executor = { version = "0.1.5", path = "tokio-executor", optional = true }
tokio-reactor = { version = "0.1.1", path = "tokio-reactor", optional = true }
tokio-sync = { version = "0.1.3", path = "tokio-sync", optional = true }
tokio-threadpool = { version = "0.1.8", path = "tokio-threadpool", optional = true }
tokio-tcp = { version = "0.1.0", path = "tokio-tcp", optional = true }
tokio-udp = { version = "0.1.0", path = "tokio-udp", optional = true }
tokio-timer = { version = "0.2.8", path = "tokio-timer", optional = true }
tokio-trace-core = { version = "0.1", path = "tokio-trace/tokio-trace-core", optional = true }

# Needed until `reactor` is removed from `tokio`.
mio = { version = "0.6.14", optional = true }

# Needed for async/await preview support
tokio-async-await = { version = "0.1.0", path = "tokio-async-await", optional = true }

[target.'cfg(unix)'.dependencies]
tokio-uds = { version = "0.2.1", path = "tokio-uds", optional = true }

[dev-dependencies]
env_logger = { version = "0.5", default-features = false }
flate2 = { version = "1", features = ["tokio"] }
futures-cpupool = "0.1"
http = "0.1"
httparse = "1.0"
libc = "0.2"
num_cpus = "1.0"
serde = "1.0"
serde_derive = "1.0"
serde_json = "1.0"
time = "0.1"

tokio-trace-fmt = {git = "https://github.com/tokio-rs/tokio-trace-nursery"}
tokio-trace = {path = "tokio-trace"}
=======
[patch.crates-io]
tokio-executor = { path = "tokio-executor" }
>>>>>>> b6c76f52
<|MERGE_RESOLUTION|>--- conflicted
+++ resolved
@@ -23,95 +23,5 @@
   "tokio-uds",
 ]
 
-<<<<<<< HEAD
-[features]
-default = [
-  "codec",
-  "fs",
-  "io",
-  "reactor",
-  "rt-full",
-  "sync",
-  "tcp",
-  "timer",
-  "udp",
-  "uds",
-]
-
-codec = ["io", "tokio-codec"]
-fs = ["tokio-fs"]
-io = ["bytes", "tokio-io"]
-reactor = ["io", "mio", "tokio-reactor"]
-rt-full = [
-  "num_cpus",
-  "reactor",
-  "timer",
-  "tokio-current-thread",
-  "tokio-executor",
-  "tokio-threadpool",
-  "tokio-trace-core",
-]
-sync = ["tokio-sync"]
-tcp = ["tokio-tcp"]
-timer = ["tokio-timer"]
-udp = ["tokio-udp"]
-uds = ["tokio-uds"]
-
-# This feature comes with no promise of stability. Things will
-# break with each patch release. Use at your own risk.
-async-await-preview = [
-  "tokio-async-await/async-await-preview",
-]
-
-[badges]
-travis-ci = { repository = "tokio-rs/tokio" }
-appveyor = { repository = "carllerche/tokio", id = "s83yxhy9qeb58va7" }
-
-[dependencies]
-# Only non-optional dependency...
-futures = "0.1.20"
-
-# Everything else is optional...
-bytes = { version = "0.4", optional = true }
-num_cpus = { version = "1.8.0", optional = true }
-tokio-codec = { version = "0.1.0", path = "tokio-codec", optional = true }
-tokio-current-thread = { version = "0.1.3", path = "tokio-current-thread", optional = true }
-tokio-fs = { version = "0.1.6", path = "tokio-fs", optional = true }
-tokio-io = { version = "0.1.6", path = "tokio-io", optional = true }
-tokio-executor = { version = "0.1.5", path = "tokio-executor", optional = true }
-tokio-reactor = { version = "0.1.1", path = "tokio-reactor", optional = true }
-tokio-sync = { version = "0.1.3", path = "tokio-sync", optional = true }
-tokio-threadpool = { version = "0.1.8", path = "tokio-threadpool", optional = true }
-tokio-tcp = { version = "0.1.0", path = "tokio-tcp", optional = true }
-tokio-udp = { version = "0.1.0", path = "tokio-udp", optional = true }
-tokio-timer = { version = "0.2.8", path = "tokio-timer", optional = true }
-tokio-trace-core = { version = "0.1", path = "tokio-trace/tokio-trace-core", optional = true }
-
-# Needed until `reactor` is removed from `tokio`.
-mio = { version = "0.6.14", optional = true }
-
-# Needed for async/await preview support
-tokio-async-await = { version = "0.1.0", path = "tokio-async-await", optional = true }
-
-[target.'cfg(unix)'.dependencies]
-tokio-uds = { version = "0.2.1", path = "tokio-uds", optional = true }
-
-[dev-dependencies]
-env_logger = { version = "0.5", default-features = false }
-flate2 = { version = "1", features = ["tokio"] }
-futures-cpupool = "0.1"
-http = "0.1"
-httparse = "1.0"
-libc = "0.2"
-num_cpus = "1.0"
-serde = "1.0"
-serde_derive = "1.0"
-serde_json = "1.0"
-time = "0.1"
-
-tokio-trace-fmt = {git = "https://github.com/tokio-rs/tokio-trace-nursery"}
-tokio-trace = {path = "tokio-trace"}
-=======
 [patch.crates-io]
-tokio-executor = { path = "tokio-executor" }
->>>>>>> b6c76f52
+tokio-executor = { path = "tokio-executor" }